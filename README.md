--- conflicted
+++ resolved
@@ -593,22 +593,6 @@
 
 ## Comparison to other libraries
 
-<<<<<<< HEAD
-| Feature                  | @ngneat/transloco                        | @ngx-translate/core                                          |
-| ------------------------ | ---------------------------------------- | ------------------------------------------------------------ |
-| Multiple Languages       | ✅                                       | ❌                                                           |
-| Lazy Loading             | ✅                                       | ❌                                                           |
-| Multiple Fallbacks       | ✅                                       | ❌                                                           |
-| Hackable                 | ✅                                       | ✅                                                           |
-| Testing                  | ✅                                       | ✅ External library                                          |
-| Structural Directive     | ✅                                       | ❌                                                           |
-| Attribute Directive      | ✅                                       | ✅                                                           |
-| Pipe                     | ✅                                       | ✅                                                           |
-| Ivy support              | ✅                                       | ❌                                                           |
-| Additional Functionality | ✅ [See here](#additional-functionality) | ❌                                                           |
-| Plugins                  | WIP                                      | ✅ [See here](https://github.com/ngx-translate/core#plugins) |
-
-=======
 | Feature                  | @ngneat/transloco                        | @ngx-translate/core                                             |
 | ------------------------ | ---------------------------------------- | --------------------------------------------------------------- |
 | Actively Maintained      | ✅                                       | ❌ [See here](https://github.com/ngx-translate/core/issues/783) |
@@ -627,7 +611,6 @@
 | Plugins                  | WIP                                      | ✅ [See here](https://github.com/ngx-translate/core#plugins)    |
 
 (\*) Works **only** by creating a new service instance and mark it as isolated, and it's not supported at the directive level.
->>>>>>> 65fae5fc
 
 ## Support
 
