import {
  ChangeDetectorRef,
  Directive,
  ElementRef,
  EmbeddedViewRef,
  Inject,
  Input,
  OnChanges,
  OnDestroy,
  OnInit,
  Optional,
  TemplateRef,
  ViewContainerRef
} from '@angular/core';
import { switchMap, take } from 'rxjs/operators';
import { Subscription } from 'rxjs';
import { TranslocoService } from './transloco.service';
import { HashMap } from './types';
import { TRANSLOCO_SCOPE } from './transloco-scope';
import { TRANSLOCO_LANG } from './transloco-lang';

@Directive({
  selector: '[transloco]'
})
export class TranslocoDirective implements OnInit, OnDestroy, OnChanges {
  subscription: Subscription;
  view: EmbeddedViewRef<any>;

  @Input('transloco') key: string;
  @Input('translocoParams') params: HashMap = {};
  @Input('translocoScope') scope: string | undefined;
  @Input('translocoLang') lang: string | undefined;
  @Input('translocoLoadingTpl') loadingTpl: TemplateRef<any> | undefined;

  private langName: string;

  constructor(
    private translocoService: TranslocoService,
    @Optional() private tpl: TemplateRef<any>,
    @Optional() @Inject(TRANSLOCO_SCOPE) private providerScope: string | null,
    @Optional() @Inject(TRANSLOCO_LANG) private providerLang: string | null,
    private vcr: ViewContainerRef,
    private cdr: ChangeDetectorRef,
    private host: ElementRef
  ) {
  }

  ngOnInit() {
    this.hasLoadingTpl() && this.vcr.createEmbeddedView(this.loadingTpl);

    const { runtime } = this.translocoService.config;

    this.subscription = this.translocoService.lang$
      .pipe(
        switchMap(lang => {
<<<<<<< HEAD
          // inline => providers => global
          const resolveLang = this.lang ? this.lang : this.providerLang ? this.providerLang : lang;
          this.langName = this.getScope() ? `${resolveLang}-${this.getScope()}` : resolveLang;
          return this.translocoService._load(this.langName);
=======
          this.langName = this.getScope() ? `${lang}-${this.getScope()}` : lang;
          return this.translocoService._load(this.langName)
>>>>>>> dde76bff
        }),
        runtime ? source => source : take(1)
      )
      .subscribe(() => {
        const translation = this.translocoService.getTranslation(this.langName);
        this.tpl === null ? this.simpleStrategy() : this.structuralStrategy(translation);
        this.cdr.markForCheck();
      });
  }

  ngOnChanges(changes) {
    // We need to support dynamic keys/params, so if this is not the first change CD cycle
    // we need to run the function again in order to update the value
    const notInit = Object.keys(changes).some(v => changes[v].firstChange === false);
    notInit && this.simpleStrategy();
  }

  private simpleStrategy() {
    this.host.nativeElement.innerText = this.translocoService.translate(this.key, this.params, this.langName);
  }

  private structuralStrategy(data) {
    if( this.view ) {
      this.view.context['$implicit'] = data;
    } else {
      this.hasLoadingTpl() && this.vcr.clear();
      this.view = this.vcr.createEmbeddedView(this.tpl, {
        $implicit: data
      });
    }
  }

  private hasLoadingTpl() {
    return this.loadingTpl instanceof TemplateRef;
  }

  private getScope() {
    return this.scope || this.providerScope;
  }

  ngOnDestroy() {
    this.subscription && this.subscription.unsubscribe();
  }
}<|MERGE_RESOLUTION|>--- conflicted
+++ resolved
@@ -28,11 +28,13 @@
 
   @Input('transloco') key: string;
   @Input('translocoParams') params: HashMap = {};
-  @Input('translocoScope') scope: string | undefined;
-  @Input('translocoLang') lang: string | undefined;
+  @Input('translocoScope') inlineScope: string | undefined;
+  @Input('translocoLang') inlineLang: string | undefined;
   @Input('translocoLoadingTpl') loadingTpl: TemplateRef<any> | undefined;
 
   private langName: string;
+  // Whether we already rendered the view once
+  private initialzed = false;
 
   constructor(
     private translocoService: TranslocoService,
@@ -52,16 +54,11 @@
 
     this.subscription = this.translocoService.lang$
       .pipe(
-        switchMap(lang => {
-<<<<<<< HEAD
-          // inline => providers => global
-          const resolveLang = this.lang ? this.lang : this.providerLang ? this.providerLang : lang;
-          this.langName = this.getScope() ? `${resolveLang}-${this.getScope()}` : resolveLang;
-          return this.translocoService._load(this.langName);
-=======
-          this.langName = this.getScope() ? `${lang}-${this.getScope()}` : lang;
+        switchMap(globalLang => {
+          const lang = this.getLang(globalLang);
+          const scope = this.getScope();
+          this.langName = scope ? `${lang}-${scope}` : lang;
           return this.translocoService._load(this.langName)
->>>>>>> dde76bff
         }),
         runtime ? source => source : take(1)
       )
@@ -69,6 +66,7 @@
         const translation = this.translocoService.getTranslation(this.langName);
         this.tpl === null ? this.simpleStrategy() : this.structuralStrategy(translation);
         this.cdr.markForCheck();
+        this.initialzed = true;
       });
   }
 
@@ -98,8 +96,30 @@
     return this.loadingTpl instanceof TemplateRef;
   }
 
+  // inline => providers
   private getScope() {
-    return this.scope || this.providerScope;
+    return this.inlineScope || this.providerScope;
+  }
+
+  // inline => providers => global
+  private getLang(globalLang: string) {
+    /**
+     * When the user changes the lang we need to update
+     * the view. Otherwise, the lang will remain the inline/provided lang
+     */
+    if( this.initialzed ) {
+      return globalLang;
+    }
+
+    if( this.inlineLang ) {
+      return this.inlineLang
+    }
+
+    if( this.providerLang ) {
+      return this.providerLang
+    }
+
+    return globalLang;
   }
 
   ngOnDestroy() {
