--- conflicted
+++ resolved
@@ -127,11 +127,7 @@
  * getPipeValue('en|static', 'static') [true, 'en']
  * getPipeValue('en', 'static') [false, 'en']
  */
-<<<<<<< HEAD
-export function getPipeValue(str: string, value: string, char = '|') {
-=======
 export function getPipeValue(str: string, value: string, char = '|'): [boolean, string] {
->>>>>>> 8d91b619
   if (isString(str)) {
     const splitted = str.split(char);
     const lastItem = splitted.pop();
