--- conflicted
+++ resolved
@@ -55,11 +55,6 @@
   return mergeDeep(target, ...sources);
 }
 
-<<<<<<< HEAD
-export function isNotBrowser() {
-  return typeof window === 'undefined';
-=======
 export function isBrowser() {
   return typeof window !== 'undefined';
->>>>>>> cb84d417
 }