import { Inject, Injectable, OnDestroy, Optional } from '@angular/core';
import { BehaviorSubject, combineLatest, forkJoin, from, Observable, of, Subject, Subscription } from 'rxjs';
import { catchError, map, retry, shareReplay, switchMap, tap } from 'rxjs/operators';
import { DefaultLoader, TRANSLOCO_LOADER, TranslocoLoader } from './transloco.loader';
import { TRANSLOCO_TRANSPILER, TranslocoTranspiler } from './transloco.transpiler';
<<<<<<< HEAD
import {
  AvailableLangs,
  HashMap,
  InlineLoader,
  SetTranslationOptions,
  TranslateParams,
  Translation,
  TranslocoEvents
} from './types';
import {
  getLangFromScope,
  getScopeFromLang,
  getValue,
  isString,
  mergeDeep,
  size,
  toCamelCase,
  unflatten,
  flatten
} from './helpers';
=======
import { AvailableLangs, HashMap, SetTranslationOptions, TranslateParams, Translation, TranslocoEvents } from './types';
import { flatten, getValue, isString, size, toCamelCase, unflatten } from './helpers';
>>>>>>> 412158e4
import { defaultConfig, TRANSLOCO_CONFIG, TranslocoConfig } from './transloco.config';
import { TRANSLOCO_MISSING_HANDLER, TranslocoMissingHandler } from './transloco-missing-handler';
import { TRANSLOCO_INTERCEPTOR, TranslocoInterceptor } from './transloco.interceptor';
import { TRANSLOCO_FALLBACK_STRATEGY, TranslocoFallbackStrategy } from './transloco-fallback-strategy';
import { mergeConfig } from './merge-config';
import { getLangFromScope, getScopeFromLang } from './shared';
import { getFallbacksLoaders } from './get-fallbacks-loaders';

let service: TranslocoService;

export function translate<T = any>(key: TranslateParams, params: HashMap = {}, lang?: string): T {
  return service.translate(key, params, lang);
}

@Injectable({ providedIn: 'root' })
export class TranslocoService implements OnDestroy {
  private subscription: Subscription;
  private translations = new Map<string, Translation>();
  private cache = new Map<string, Observable<Translation>>();
  private firstFallbackLang: string | null = null;
  private defaultLang: string;
  private mergedConfig: TranslocoConfig;
  private availableLangs: AvailableLangs = [];
  private isResolvedMissingOnce = false;
  private lang: BehaviorSubject<string>;
  langChanges$: Observable<string>;

  private events = new Subject<TranslocoEvents>();
  events$ = this.events.asObservable();

  private failedCounter = 0;
  private failedLangs = new Set<string>();

  constructor(
    @Optional() @Inject(TRANSLOCO_LOADER) private loader: TranslocoLoader,
    @Inject(TRANSLOCO_TRANSPILER) private parser: TranslocoTranspiler,
    @Inject(TRANSLOCO_MISSING_HANDLER) private missingHandler: TranslocoMissingHandler,
    @Inject(TRANSLOCO_INTERCEPTOR) private interceptor: TranslocoInterceptor,
    @Inject(TRANSLOCO_CONFIG) private userConfig: TranslocoConfig,
    @Inject(TRANSLOCO_FALLBACK_STRATEGY) private fallbackStrategy: TranslocoFallbackStrategy
  ) {
    if (!this.loader) {
      this.loader = new DefaultLoader(this.translations);
    }
    service = this;
    this.mergedConfig = mergeConfig(defaultConfig, userConfig);

    this.setAvailableLangs(this.mergedConfig.availableLangs);
    this.setFallbackLangForMissingTranslation(this.mergedConfig);
    this.setDefaultLang(this.mergedConfig.defaultLang);
    this.lang = new BehaviorSubject<string>(this.getDefaultLang());
    // Don't use distinctUntilChanged as we need the ability to update
    // the value when using setTranslation or setTranslationKeys
    this.langChanges$ = this.lang.asObservable();

    /**
     * When we have a failure, we want to define the next language that succeeded as the active
     */
    this.subscription = this.events$.subscribe(e => {
      if (e.type === 'translationLoadSuccess' && e.wasFailure) {
        // Handle scoped lang
        const lang = getLangFromScope(e.payload.lang);
        this.setActiveLang(lang);
      }
    });
  }

  get config(): TranslocoConfig {
    return this.mergedConfig;
  }

  getDefaultLang() {
    return this.defaultLang;
  }

  setDefaultLang(lang: string) {
    this.defaultLang = lang;
  }

  getActiveLang() {
    return this.lang.getValue();
  }

  setActiveLang(lang: string) {
    this.lang.next(lang);
    return this;
  }

  setAvailableLangs(langs: AvailableLangs) {
    this.availableLangs = langs;
  }

  getAvailableLangs() {
    return this.availableLangs;
  }

<<<<<<< HEAD
  load(
    lang: string,
    options?: { fallbackLangs?: string[] | null; inlineLoader?: InlineLoader }
  ): Observable<Translation> {
    if (this.cache.has(lang) === false) {
      const mergedOptions = { ...{ fallbackLangs: null, inlineLoader: null }, ...(options || {}) };
      let loadTranslation: Observable<Translation | { translation: Translation; lang: string }[]>;

      if (this.useFallbackTranslation(lang)) {
        const fallback = this._isLang(lang)
          ? this.firstFallbackLang
          : `${getScopeFromLang(lang)}/${this.firstFallbackLang}`;
        console.log({
          lang,
          fallback
        });

        const loadBoth = [lang, fallback].map(l => {
          const loader = mergedOptions.inlineLoader
            ? from(mergedOptions.inlineLoader[getLangFromScope(lang)]())
            : from(this.loader.getTranslation(l));
          return loader.pipe(
            map(t => ({
              translation: t,
              lang: l
            }))
          );
        });
        loadTranslation = forkJoin(loadBoth);
      } else {
        const loader = mergedOptions.inlineLoader
          ? mergedOptions.inlineLoader[getLangFromScope(lang)]()
          : this.loader.getTranslation(lang);
        loadTranslation = from(loader);
=======
  load(path: string, options?: { fallbackLangs: string[] | null }): Observable<Translation> {
    if (this.cache.has(path) === false) {
      const mergedOptions = { ...{ fallbackLangs: null }, ...(options || {}) };
      let loadTranslation: Observable<Translation | { translation: Translation; lang: string }[]>;

      if (this.useFallbackTranslation(path)) {
        // if the path is scope the fallback should be `scope/fallbackLang`;
        const fallback = this._isLangScoped(path)
          ? `${getScopeFromLang(path)}/${this.firstFallbackLang}`
          : this.firstFallbackLang;
        const loaders = getFallbacksLoaders(this.loader, path, fallback);
        loadTranslation = forkJoin(loaders);
      } else {
        loadTranslation = from(this.loader.getTranslation(path));
>>>>>>> 412158e4
      }

      const load$ = loadTranslation.pipe(
        retry(this.config.failedRetries),
        catchError(() => this.handleFailure(path, mergedOptions)),
        tap(translation => {
          if (Array.isArray(translation)) {
            translation.forEach(t => {
              this.handleSuccess(t.lang, t.translation);
              // Save the fallback in cache so we'll not create a redundant request
              if (t.lang !== path) {
                this.cache.set(t.lang, of({}));
              }
            });
            return;
          }
          this.handleSuccess(path, translation);
        }),
        shareReplay(1)
      );

      this.cache.set(path, load$);
    }

    return this.cache.get(path);
  }

  /**
   * Gets the instant translated value of a key
   *
   * @example
   *
   * translate<string>('hello')
   * translate('hello', { value: 'value' })
   * translate<string[]>(['hello', 'key'])
   * translate('hello', { }, 'en')
   * translate('scope.someKey', { }, 'en')
   */
  translate<T = any>(key: TranslateParams, params: HashMap = {}, lang = this.getActiveLang()): T {
    let resolveLang = lang;
    let scope;

    // If lang is scope we need to check the following cases:
    // todos/es => in this case we should take `es` as lang
    // todos => in this case we should set the active lang as lang
    if (this._isLangScoped(lang)) {
      // en for example
      const langFromScope = getLangFromScope(lang);
      // en is lang
      const hasLang = this._isLang(langFromScope);
      // take en
      resolveLang = hasLang ? langFromScope : this.getActiveLang();
      // find the scope
      scope = this.getMappedScope(hasLang ? getScopeFromLang(lang) : lang);
    }

    if (Array.isArray(key)) {
      return key.map(k => this.translate(scope ? `${scope}.${k}` : k, params, resolveLang)) as any;
    }

    key = scope ? `${scope}.${key}` : key;

    if (!key) {
      return this.missingHandler.handle(key, this.config);
    }

    const translation = this.getTranslation(resolveLang);
    const value = translation[key];

    if (!value) {
      return this.handleMissingKey(key, value, params);
    }

    return this.parser.transpile(value, params, translation);
  }

  /**
   * Gets the translated value of a key as observable
   *
   * @example
   *
   * selectTranslate<string>('hello').subscribe(value => ...)
   * selectTranslate<string>('hello', {}, 'es').subscribe(value => ...)
   * selectTranslate<string>('hello', {}, 'todos').subscribe(value => ...)
   *
   */
  selectTranslate<T = any>(key: TranslateParams, params?: HashMap, lang?: string, _isObject = false): Observable<T> {
    const load = lang =>
      this.load(lang).pipe(
        map(() => (_isObject ? this.translateObject(key, params, lang) : this.translate(key, params, lang)))
      );
    if (isString(lang)) {
      const langOrScope = this._completeScopeWithLang(lang);
      return load(langOrScope);
    } else {
      // if the user doesn't pass lang, we need to listen to lang changes and update the value accordingly
      return this.langChanges$.pipe(switchMap(lang => load(lang)));
    }
  }

  /**
   * Translate the given path that returns an object
   *
   * @example
   *
   * service.translateObject('path.to.object', {'subpath': { value: 'someValue'}}) => returns translated object
   *
   */
  translateObject<T = any>(key: TranslateParams, params?: HashMap, lang = this.getActiveLang()): T {
    if (Array.isArray(key)) {
      return key.map(k => this.translateObject(k, params, lang)) as any;
    }

    const translation = this.getTranslation(lang);
    // TODO: optimize it (we can build this specific object)
    const value = getValue(unflatten(translation), key);
    return this.parser.transpile(value, params, translation);
  }

  selectTranslateObject<T = any>(key: TranslateParams, params?: HashMap, lang?: string): Observable<T> {
    return this.selectTranslate(key, params, lang, true);
  }

  /**
   * Gets an object of translations for a given language
   *
   * @example
   *
   * getTranslation()
   * getTranslation('en')
   * getTranslation('admin-page/en')
   */
  getTranslation(): Map<string, Translation>;
  getTranslation(lang: string): Translation;
  getTranslation(lang?: string): Map<string, Translation> | Translation {
    return lang ? this.translations.get(lang) || {} : this.translations;
  }

  /**
   * Gets an object of translations for a given language
   *
   * @example
   *
   * selectTranslation().subscribe()
   * selectTranslation('es').subscribe()
   */
  selectTranslation(lang?: string): Observable<Translation> {
    const language = lang || this.getActiveLang();
    return this.load(language).pipe(map(() => this.getTranslation(language)));
  }

  /**
   * Sets or merge a given translation object to current lang
   *
   * @example
   *
   * setTranslation({ ... })
   * setTranslation({ ... }, 'en')
   * setTranslation({ ... }, 'es', { merge: false } )
   * setTranslation({ ... }, 'todos/en', { merge: false } )
   */
  setTranslation(translation: Translation, lang = this.getActiveLang(), options: SetTranslationOptions = {}) {
    const defaults = { merge: true, emitChange: true };
    const mergedOptions = { ...defaults, ...options };
    const scope = getScopeFromLang(lang);

    /**
     * If this isn't a scope we use the whole translation as is
     * otherwise we need to flat the scope and use it
     */
    let flattenScopeOrTranslation = translation;

    // Merged the scoped language into the active language

    if (scope) {
      const key = this.getMappedScope(scope);
      flattenScopeOrTranslation = flatten({ [key]: translation });
    }

    const currentLang = scope ? getLangFromScope(lang) : lang;

    const mergedTranslation = {
      ...(mergedOptions.merge && this.getTranslation(currentLang)),
      ...flattenScopeOrTranslation
    };

    const withHook = this.interceptor.preSaveTranslation(mergedTranslation, currentLang);
    const flattenTranslation = this.mergedConfig.flatten.aot ? withHook : flatten(withHook);

    this.translations.set(currentLang, flattenTranslation);
    mergedOptions.emitChange && this.setActiveLang(this.getActiveLang());
  }

  /**
   * Sets translation key with given value
   *
   * @example
   *
   * setTranslationKey('key', 'value')
   * setTranslationKey('key.nested', 'value')
   * setTranslationKey('key.nested', 'value', 'en')
   */
  setTranslationKey(key: string, value: string, lang = this.getActiveLang()) {
    const withHook = this.interceptor.preSaveTranslationKey(key, value, lang);
    const newValue = {
      ...this.getTranslation(lang),
      [key]: withHook
    };
    this.setTranslation(newValue, lang);
  }

  handleMissingKey(key: string, value: any, params?: HashMap) {
    if (this.config.missingHandler.allowEmpty && value === '') {
      return '';
    }

    if (this.useFallbackTranslation() && !this.isResolvedMissingOnce) {
      this.isResolvedMissingOnce = true;
      const value = this.translate(key, params, this.firstFallbackLang);
      this.isResolvedMissingOnce = false;
      return value;
    }

    return this.missingHandler.handle(key, this.config);
  }

  /**
   * @internal
   */
  _isLangScoped(lang: string) {
    return this.getAvailableLangsIds().indexOf(lang) === -1;
  }

  /**
   * @internal
   */
  _isLang(lang: string) {
    return this.getAvailableLangsIds().indexOf(lang) !== -1;
  }

  /**
   * @internal
   *
   * We always want to make sure the global lang is loaded
   * before loading the scope since you can access both via the pipe/directive.
   */
<<<<<<< HEAD
  _loadDependencies(langName: string, inlineLoader: InlineLoader): Observable<Translation | Translation[]> {
    const split = langName.split('/');
    const [lang] = split.slice(-1);
    if (split.length > 1 && !size(this.getTranslation(lang))) {
      // lang is the main lang like en, and langName is the complete scope page like todos/en
      return combineLatest(this.load(lang), this.load(langName, { inlineLoader }));
    }

    return this.load(langName, { inlineLoader });
=======
  _loadDependencies(path: string): Observable<Translation | Translation[]> {
    const mainLang = getLangFromScope(path);

    if (this._isLangScoped(path) && !this.isLoadedTranslation(mainLang)) {
      return combineLatest(this.load(mainLang), this.load(path));
    }

    return this.load(path);
  }

  private isLoadedTranslation(lang: string) {
    return size(this.getTranslation(lang));
>>>>>>> 412158e4
  }

  /**
   * @internal
   */
  _completeScopeWithLang(langOrScope: string) {
    if (this._isLangScoped(langOrScope) && !this._isLang(getLangFromScope(langOrScope))) {
      return `${langOrScope}/${this.getActiveLang()}`;
    }
    return langOrScope;
  }

  /**
   * @internal
   */
  _setScopeAlias(scope: string, alias: string) {
    if (!this.mergedConfig.scopeMapping) {
      this.mergedConfig.scopeMapping = {};
    }
    this.mergedConfig.scopeMapping[scope] = alias;
  }

  private getAvailableLangsIds(): string[] {
    const first = this.getAvailableLangs()[0];

    if (isString(first)) {
      return this.getAvailableLangs() as string[];
    }

    return (this.getAvailableLangs() as { id: string }[]).map(l => l.id);
  }

  private useFallbackTranslation(lang?: string) {
    return (
      this.config.missingHandler.useFallbackTranslation && lang !== this.firstFallbackLang && !this.cache.get(lang)
    );
  }

  private handleSuccess(lang: string, translation: Translation) {
    this.setTranslation(translation, lang, { emitChange: false });
    if (this.failedLangs.has(lang) === false) {
      this.events.next({
        wasFailure: !!this.failedLangs.size,
        type: 'translationLoadSuccess',
        payload: {
          lang
        }
      });

      this.failedCounter = 0;
    } else {
      this.cache.delete(lang);
      this.failedLangs.delete(lang);
    }
  }

  private handleFailure(lang: string, mergedOptions) {
    const splitted = lang.split('/');

    this.failedLangs.add(lang);
    const fallbacks = mergedOptions.fallbackLangs || this.fallbackStrategy.getNextLangs(lang);
    const nextLang = fallbacks[this.failedCounter];

    const isFallbackLang = nextLang === splitted[splitted.length - 1];

    if (!nextLang || isFallbackLang) {
      let msg = `Unable to load translation and all the fallback languages`;
      if (splitted.length > 1) {
        msg += `, did you misspelled the scope name?`;
      }

      throw new Error(msg);
    }

    let resolveLang = nextLang;
    // if it's scoped lang
    if (splitted.length > 1) {
      // We need to resolve it to:
      // todos/langNotExists => todos/nextLang
      splitted[splitted.length - 1] = nextLang;
      resolveLang = splitted.join('/');
    }

    this.failedCounter++;
    this.events.next({
      type: 'translationLoadFailure',
      payload: {
        lang
      }
    });

    return this.load(resolveLang);
  }

  private setFallbackLangForMissingTranslation({ fallbackLang }: TranslocoConfig): void {
    if (this.useFallbackTranslation && fallbackLang) {
      this.firstFallbackLang = Array.isArray(fallbackLang) ? fallbackLang[0] : fallbackLang;
    }
  }

  ngOnDestroy() {
    this.subscription.unsubscribe();
  }

  private getMappedScope(scope: string): string {
    const { scopeMapping = {} } = this.config;
    return scopeMapping[scope] || toCamelCase(scope);
  }
}<|MERGE_RESOLUTION|>--- conflicted
+++ resolved
@@ -3,31 +3,17 @@
 import { catchError, map, retry, shareReplay, switchMap, tap } from 'rxjs/operators';
 import { DefaultLoader, TRANSLOCO_LOADER, TranslocoLoader } from './transloco.loader';
 import { TRANSLOCO_TRANSPILER, TranslocoTranspiler } from './transloco.transpiler';
-<<<<<<< HEAD
 import {
   AvailableLangs,
   HashMap,
   InlineLoader,
+  LoadOptions,
   SetTranslationOptions,
   TranslateParams,
   Translation,
   TranslocoEvents
 } from './types';
-import {
-  getLangFromScope,
-  getScopeFromLang,
-  getValue,
-  isString,
-  mergeDeep,
-  size,
-  toCamelCase,
-  unflatten,
-  flatten
-} from './helpers';
-=======
-import { AvailableLangs, HashMap, SetTranslationOptions, TranslateParams, Translation, TranslocoEvents } from './types';
 import { flatten, getValue, isString, size, toCamelCase, unflatten } from './helpers';
->>>>>>> 412158e4
 import { defaultConfig, TRANSLOCO_CONFIG, TranslocoConfig } from './transloco.config';
 import { TRANSLOCO_MISSING_HANDLER, TranslocoMissingHandler } from './transloco-missing-handler';
 import { TRANSLOCO_INTERCEPTOR, TranslocoInterceptor } from './transloco.interceptor';
@@ -35,6 +21,7 @@
 import { mergeConfig } from './merge-config';
 import { getLangFromScope, getScopeFromLang } from './shared';
 import { getFallbacksLoaders } from './get-fallbacks-loaders';
+import { resolveLoader } from './resolve-loader';
 
 let service: TranslocoService;
 
@@ -124,45 +111,8 @@
     return this.availableLangs;
   }
 
-<<<<<<< HEAD
-  load(
-    lang: string,
-    options?: { fallbackLangs?: string[] | null; inlineLoader?: InlineLoader }
-  ): Observable<Translation> {
-    if (this.cache.has(lang) === false) {
-      const mergedOptions = { ...{ fallbackLangs: null, inlineLoader: null }, ...(options || {}) };
-      let loadTranslation: Observable<Translation | { translation: Translation; lang: string }[]>;
-
-      if (this.useFallbackTranslation(lang)) {
-        const fallback = this._isLang(lang)
-          ? this.firstFallbackLang
-          : `${getScopeFromLang(lang)}/${this.firstFallbackLang}`;
-        console.log({
-          lang,
-          fallback
-        });
-
-        const loadBoth = [lang, fallback].map(l => {
-          const loader = mergedOptions.inlineLoader
-            ? from(mergedOptions.inlineLoader[getLangFromScope(lang)]())
-            : from(this.loader.getTranslation(l));
-          return loader.pipe(
-            map(t => ({
-              translation: t,
-              lang: l
-            }))
-          );
-        });
-        loadTranslation = forkJoin(loadBoth);
-      } else {
-        const loader = mergedOptions.inlineLoader
-          ? mergedOptions.inlineLoader[getLangFromScope(lang)]()
-          : this.loader.getTranslation(lang);
-        loadTranslation = from(loader);
-=======
-  load(path: string, options?: { fallbackLangs: string[] | null }): Observable<Translation> {
+  load(path: string, options: LoadOptions = {}): Observable<Translation> {
     if (this.cache.has(path) === false) {
-      const mergedOptions = { ...{ fallbackLangs: null }, ...(options || {}) };
       let loadTranslation: Observable<Translation | { translation: Translation; lang: string }[]>;
 
       if (this.useFallbackTranslation(path)) {
@@ -170,16 +120,17 @@
         const fallback = this._isLangScoped(path)
           ? `${getScopeFromLang(path)}/${this.firstFallbackLang}`
           : this.firstFallbackLang;
-        const loaders = getFallbacksLoaders(this.loader, path, fallback);
+
+        const loaders = getFallbacksLoaders(path, fallback, this.loader, options.inlineLoader);
         loadTranslation = forkJoin(loaders);
       } else {
-        loadTranslation = from(this.loader.getTranslation(path));
->>>>>>> 412158e4
+        const loader = resolveLoader(path, this.loader, options.inlineLoader);
+        loadTranslation = from(loader);
       }
 
       const load$ = loadTranslation.pipe(
         retry(this.config.failedRetries),
-        catchError(() => this.handleFailure(path, mergedOptions)),
+        catchError(() => this.handleFailure(path, options)),
         tap(translation => {
           if (Array.isArray(translation)) {
             translation.forEach(t => {
@@ -348,7 +299,6 @@
     let flattenScopeOrTranslation = translation;
 
     // Merged the scoped language into the active language
-
     if (scope) {
       const key = this.getMappedScope(scope);
       flattenScopeOrTranslation = flatten({ [key]: translation });
@@ -421,30 +371,18 @@
    * We always want to make sure the global lang is loaded
    * before loading the scope since you can access both via the pipe/directive.
    */
-<<<<<<< HEAD
-  _loadDependencies(langName: string, inlineLoader: InlineLoader): Observable<Translation | Translation[]> {
-    const split = langName.split('/');
-    const [lang] = split.slice(-1);
-    if (split.length > 1 && !size(this.getTranslation(lang))) {
-      // lang is the main lang like en, and langName is the complete scope page like todos/en
-      return combineLatest(this.load(lang), this.load(langName, { inlineLoader }));
-    }
-
-    return this.load(langName, { inlineLoader });
-=======
-  _loadDependencies(path: string): Observable<Translation | Translation[]> {
+  _loadDependencies(path: string, inlineLoader?: InlineLoader): Observable<Translation | Translation[]> {
     const mainLang = getLangFromScope(path);
 
     if (this._isLangScoped(path) && !this.isLoadedTranslation(mainLang)) {
-      return combineLatest(this.load(mainLang), this.load(path));
-    }
-
-    return this.load(path);
+      return combineLatest(this.load(mainLang), this.load(path, { inlineLoader }));
+    }
+
+    return this.load(path, { inlineLoader });
   }
 
   private isLoadedTranslation(lang: string) {
     return size(this.getTranslation(lang));
->>>>>>> 412158e4
   }
 
   /**
@@ -478,9 +416,7 @@
   }
 
   private useFallbackTranslation(lang?: string) {
-    return (
-      this.config.missingHandler.useFallbackTranslation && lang !== this.firstFallbackLang && !this.cache.get(lang)
-    );
+    return this.config.missingHandler.useFallbackTranslation && lang !== this.firstFallbackLang;
   }
 
   private handleSuccess(lang: string, translation: Translation) {
